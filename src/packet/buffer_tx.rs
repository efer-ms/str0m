use std::collections::HashMap;
use std::collections::{BTreeMap, VecDeque};

use std::fmt;
use std::time::{Duration, Instant};

use crate::media::RtpPacketToSend;
use crate::rtp::{ExtensionValues, MediaTime, Rid, RtpHeader, SeqNo, Ssrc};

use super::ring::Ident;
use super::ring::RingBuf;
use super::{CodecPacketizer, PacketError, Packetizer, QueueSnapshot};
use super::{MediaKind, QueuePriority};

#[derive(PartialEq, Eq)]
pub struct Packetized {
    pub data: Vec<u8>,
    pub first: bool,
    pub marker: bool,
    pub meta: PacketizedMeta,
    pub queued_at: Instant,

<<<<<<< HEAD
    /// Set when packet is first sent. This is so we can resend.
    pub seq_no: Option<SeqNo>,
    /// Whether this packetized is counted towards the TotalQueue
    pub count_as_unsent: bool,

    /// If we are in rtp_mode, this is what to send.
    // TODO: Consider using an enum of Packetized|RtpPacketToSend, or unifying in some other way.
    pub rtp_mode_packet: Option<RtpPacketToSend>,
=======
    /// If we are in rtp_mode, this is the original incoming header.
    pub rtp_mode_header: Option<RtpHeader>,
>>>>>>> 7bb3e227
}

#[derive(Debug, Clone, Copy, PartialEq, Eq)]
pub struct PacketizedMeta {
    pub rtp_time: MediaTime,
    pub ssrc: Ssrc,
    pub rid: Option<Rid>,
    pub ext_vals: ExtensionValues,
}

#[derive(Debug)]
pub struct PacketizingBuffer {
    pack: CodecPacketizer,
    queue: RingBuf<Packetized>,
    rtx_cache: RtxCache,

    emit_next: Ident,
    last_emit: Option<Instant>,
    max_retain: usize,

    total: TotalQueue,

    // Set when we first discover the SSRC
    ssrc: Option<Ssrc>,
}

const SIZE_BUCKET: usize = 25;

impl PacketizingBuffer {
    pub(crate) fn new(
        pack: CodecPacketizer,
        max_retain: usize,
        max_rtx_packet_count: usize,
        max_rtx_duration: Duration,
    ) -> Self {
        // TODO: Make configurable
        let rtx_evict_in_batches = false;
        PacketizingBuffer {
            pack,
            queue: RingBuf::new(max_retain),
            rtx_cache: RtxCache::new(max_rtx_packet_count, max_rtx_duration, rtx_evict_in_batches),

            emit_next: Ident::default(),
            last_emit: None,
            max_retain,

            total: TotalQueue::default(),
            ssrc: None,
        }
    }

    pub fn push_sample(
        &mut self,
        now: Instant,
        data: &[u8],
        meta: PacketizedMeta,
        mtu: usize,
    ) -> Result<bool, PacketError> {
        let chunks = self.pack.packetize(mtu, data)?;
        let len = chunks.len();
        self.total.move_time_forward(now);

        assert!(
            len <= self.max_retain,
            "Data larger than send buffer {} > {}",
            data.len(),
            self.max_retain
        );

        let mut chunk_start_ident = None;
        let mut data_len = 0;

        if self.ssrc.is_none() {
            self.ssrc = Some(meta.ssrc);
        }

        for (idx, data) in chunks.into_iter().enumerate() {
            let first = idx == 0;
            let last = idx == len - 1;

            let previous_data = self.queue.last().map(|p| p.data.as_slice());
            let marker = self.pack.is_marker(data.as_slice(), previous_data, last);

            self.total.increase(now, Duration::ZERO, data.len());
            data_len += data.len();

            let rtp = Packetized {
                first,
                marker,
                data,
                meta,
                queued_at: now,

<<<<<<< HEAD
                seq_no: None,
                count_as_unsent: true,

                rtp_mode_packet: None,
=======
                rtp_mode_header: None,
>>>>>>> 7bb3e227
            };

            let (ident, evicted) = self.queue.push(rtp);

            if chunk_start_ident.is_none() {
                chunk_start_ident = Some(ident);
            }

            if let Some(evicted) = evicted {
                self.handle_evicted(now, evicted);
            }
        }

        let first = self.queue.first_ident();
        let overflow = Some(self.emit_next) < first;

        if overflow {
            self.overflow_reset(now, len, data_len, chunk_start_ident.unwrap());
        }

        Ok(overflow)
    }

<<<<<<< HEAD
    // When in RTP mode, we can skip packetizing.
    pub fn push_rtp_packet(&mut self, mut rtp_packet: RtpPacketToSend, now: Instant) {
=======
    pub fn push_rtp_packet(
        &mut self,
        now: Instant,
        data: Vec<u8>,
        meta: PacketizedMeta,
        rtp_header: RtpHeader,
    ) -> bool {
>>>>>>> 7bb3e227
        self.total.move_time_forward(now);
        self.total
            .increase(now, Duration::ZERO, rtp_packet.payload.len());

        if self.ssrc.is_none() {
            self.ssrc = Some(meta.ssrc);
        }

        let data_len = data.len();

        let rtp = Packetized {
            first: true,
            marker: rtp_packet.marker,
            data: std::mem::replace(&mut rtp_packet.payload, Vec::new()),
            meta: PacketizedMeta {
                // Only the numerator is used here when the packet is sent, so use any clock rate.
                rtp_time: MediaTime::new(rtp_packet.timestamp as i64, 90000),
                ssrc: rtp_packet.ssrc,
                rid: rtp_packet.header_extensions.rid,
                ext_vals: rtp_packet.header_extensions,
            },
            queued_at: now,

<<<<<<< HEAD
            // don't set seq_no yet since it's used to determine if packet has been sent or not.
            seq_no: None,
            count_as_unsent: true,

            rtp_mode_packet: Some(rtp_packet),
        };

        self.queue.push_back(rtp);
        if self.emit_next > 0 {
            self.size_down_to_retained(now);
        }
=======
            rtp_mode_header: Some(rtp_header),
        };

        let (ident, evicted) = self.queue.push(rtp);

        if let Some(evicted) = evicted {
            self.handle_evicted(now, evicted);
        }

        let overflow = Some(self.emit_next) < self.queue.first_ident();

        if overflow {
            self.overflow_reset(now, 1, data_len, ident);
        }

        overflow
>>>>>>> 7bb3e227
    }

    fn overflow_reset(
        &mut self,
        now: Instant,
        unsent_count: usize,
        unsent_size: usize,
        start_at: Ident,
    ) {
        // The new write resets the total.
        self.total = TotalQueue {
            unsent_count,
            unsent_size,
            last: Some(now),
            queue_time: Duration::ZERO,
        };

        // Remove all entries up until the new emit_next
        while self.emit_next < start_at {
            self.queue.remove(self.emit_next);
            self.emit_next = self.emit_next.increase();
        }

        self.emit_next = start_at;

        warn!("Send buffer overflow, increase send buffer size");
    }

    fn handle_evicted(&mut self, now: Instant, p: Packetized) {
        let queue_time = now - p.queued_at;
        self.total.decrease(p.data.len(), queue_time);
    }

    pub fn take_next(&mut self, now: Instant) -> Option<Packetized> {
        self.total.move_time_forward(now);

        let mut next = self.queue.remove(self.emit_next)?;

        let queue_time = now - next.queued_at;
        self.total.decrease(next.data.len(), queue_time);

        self.emit_next = self.emit_next.increase();
        self.last_emit = Some(now);

        Some(next)
    }

    pub fn cache_sent(&mut self, seq_no: SeqNo, pkt: Packetized, now: Instant) {
        self.rtx_cache.cache_sent_packet(seq_no, pkt, now);
    }

    pub fn get(&self, seq_no: SeqNo) -> Option<&Packetized> {
        self.rtx_cache.get_cached_packet_by_seq_no(seq_no)
    }

    pub fn first_seq_no_in_rtx_cache(&self) -> Option<SeqNo> {
        self.rtx_cache.first_cached_seq_no()
    }

    pub fn queue_snapshot(&mut self, now: Instant) -> QueueSnapshot {
        self.total.move_time_forward(now);

        QueueSnapshot {
            created_at: now,
            size: self.total.unsent_size,
            packet_count: self.total.unsent_count as u32,
            total_queue_time_origin: self.total.queue_time,
            last_emitted: self.last_emit,
            first_unsent: self.queue.get(self.emit_next).map(|p| p.queued_at),
            priority: if self.total.unsent_count > 0 {
                QueuePriority::Media
            } else {
                QueuePriority::Empty
            },
        }
    }

    /// The size of the resend history in this buffer.
    pub fn history_size(&self) -> usize {
        self.queue.len()
    }

    /// Find a historic packet that is smaller than the given max_size.
    pub fn historic_packet_smaller_than(&self, max_size: usize) -> Option<(SeqNo, &Packetized)> {
        self.rtx_cache.get_cached_packet_smaller_than(max_size)
    }

    pub fn ssrc(&self) -> Ssrc {
        self.ssrc.expect("Send buffer to have an SSRC")
    }
}

// Total queue time in buffer. This lovely drawing explains how to add more time.
//
// -time--------------------------------------------------------->
//
// +--------------+
// |              |
// +--------------+
//      +---------+                          Already
//      |         |                           queued
//      +---------+                         durations
//          +-----+
//          |     |
//          +-----+
//                       +-+
//                       | |         <-----  Add next
//                       +-+                  packet
//
//
//
// +--------------+--------+
// |              |@@@@@@@@|
// +--------------+--------+
//      +---------+--------+                 The @ is
//      |         |@@@@@@@@|                  what's
//      +---------+--------+                  added
//          +-----+--------+
//          |     |@@@@@@@@|
//          +-----+--------+
//                       +-+
//                       |@|
//                       +-+
#[derive(Debug, Default)]
struct TotalQueue {
    /// Number of unsent packets.
    unsent_count: usize,
    /// The data size (bytes) of the unsent packets.
    unsent_size: usize,
    /// When we last added some value to `queue_time`.
    last: Option<Instant>,
    /// The total queue time of all the unsent packets.
    queue_time: Duration,
}

impl TotalQueue {
    fn move_time_forward(&mut self, now: Instant) {
        if let Some(last) = self.last {
            assert!(self.unsent_count > 0);
            let from_last = now - last;
            self.queue_time += from_last * (self.unsent_count as u32);
            self.last = Some(now);
        } else {
            assert!(self.unsent_count == 0);
            assert!(self.unsent_size == 0);
            assert!(self.queue_time == Duration::ZERO);
        }
    }

    fn increase(&mut self, now: Instant, queue_time: Duration, size: usize) {
        self.unsent_count += 1;
        self.unsent_size += size;
        self.queue_time += queue_time;
        self.last = Some(now);
    }

    fn decrease(&mut self, size: usize, queue_time: Duration) {
        self.unsent_count -= 1;
        self.unsent_size -= size;
        self.queue_time -= queue_time;
        if self.unsent_count == 0 {
            assert!(self.unsent_size == 0);
            self.queue_time = Duration::ZERO;
            self.last = None;
        }
    }
}

impl fmt::Debug for Packetized {
    fn fmt(&self, f: &mut fmt::Formatter<'_>) -> fmt::Result {
        f.debug_struct("Packetized")
            .field("rtp_time", &self.meta.rtp_time)
            .field("len", &self.data.len())
            .field("first", &self.first)
            .field("last", &self.marker)
            .field("ssrc", &self.meta.ssrc)
            .finish()
    }
}

#[derive(Debug)]
pub struct RtxCache {
    max_packet_count: usize,
    max_packet_age: Duration,
    evict_in_batches: bool,
    packet_by_seq_no: BTreeMap<SeqNo, Packetized>,
    seq_no_by_quantized_size: BTreeMap<usize, SeqNo>,
    last_sent_time: Option<Instant>,
}

const RTX_CACHE_SIZE_QUANTIZER: usize = 25;

impl RtxCache {
    fn new(max_packet_count: usize, max_packet_age: Duration, evict_in_batches: bool) -> Self {
        Self {
            max_packet_count,
            max_packet_age,
            evict_in_batches,
            packet_by_seq_no: BTreeMap::new(),
            seq_no_by_quantized_size: BTreeMap::new(),
            last_sent_time: None,
        }
    }

    fn cache_sent_packet(&mut self, seq_no: SeqNo, packet: Packetized, now: Instant) {
        let quantized_size = packet.data.len() / RTX_CACHE_SIZE_QUANTIZER;
        self.packet_by_seq_no.insert(seq_no, packet);
        self.seq_no_by_quantized_size.insert(quantized_size, seq_no);
        self.last_sent_time = Some(now);
        self.remove_old_packets(now);
    }

    fn first_cached_seq_no(&self) -> Option<SeqNo> {
        self.packet_by_seq_no.keys().next().copied()
    }

    fn last_sent_time(&self) -> Option<Instant> {
        self.last_sent_time
    }

    fn get_cached_packet_by_seq_no(&self, seq_no: SeqNo) -> Option<&Packetized> {
        self.packet_by_seq_no.get(&seq_no)
    }

    fn get_cached_packet_smaller_than(&self, max_size: usize) -> Option<(SeqNo, &Packetized)> {
        let quantized_size = max_size / RTX_CACHE_SIZE_QUANTIZER;
        let seq_no = *self
            .seq_no_by_quantized_size
            .range(..quantized_size)
            .next_back()?
            .1;
        Some((seq_no, self.get_cached_packet_by_seq_no(seq_no)?))
    }

    fn remove_old_packets(&mut self, now: Instant) {
        if self.evict_in_batches {
            if let Some(first_seq_no_thats_not_too_old) =
                self.find_first_seq_no_thats_not_too_old(now)
            {
                if let Some(first_seq_no_thats_not_too_old) = first_seq_no_thats_not_too_old {
                    self.packet_by_seq_no = self
                        .packet_by_seq_no
                        .split_off(&first_seq_no_thats_not_too_old);
                } else {
                    // They are all too old
                    self.packet_by_seq_no.clear();
                }
            }
        } else {
            while let Some(first_seq_no_thats_too_old) = self.find_first_seq_no_thats_too_old(now) {
                self.packet_by_seq_no.remove(&first_seq_no_thats_too_old);
            }
        }
    }

    fn find_first_seq_no_thats_too_old(&self, now: Instant) -> Option<SeqNo> {
        if self.packet_by_seq_no.len() > self.max_packet_count {
            let first_seq_no = self.packet_by_seq_no.keys().next()?;
            // Too old because of max_packet_count.
            return Some(*first_seq_no);
        }
        // If the max_packet_age is so old that checked_sub returns None, we shouldn't remove based on max_packet_age.
        let min_queued_at = now.checked_sub(self.max_packet_age)?;

        let (first_seq_no, first_packet) = self.packet_by_seq_no.iter().next()?;
        if first_packet.queued_at <= min_queued_at {
            // Too old because of max_packet_age
            return Some(*first_seq_no);
        }
        None
    }

    // None == nothing is too old
    // Some(None) == everything is too old
    // Some(Some(seq_no)) == everything before this is too old
    fn find_first_seq_no_thats_not_too_old(&self, now: Instant) -> Option<Option<SeqNo>> {
        let too_many_packets_count = self
            .packet_by_seq_no
            .len()
            .saturating_sub(self.max_packet_count);
        if too_many_packets_count > 0 {
            return Some(
                self.packet_by_seq_no
                    .keys()
                    .nth(too_many_packets_count)
                    .cloned(),
            );
        }

        // If the max_packet_age is so old that checked_sub returns None, we shouldn't remove based on max_packet_age.
        let min_queued_at = now.checked_sub(self.max_packet_age)?;

        // There is no packet, so I guess we'll clear it.  But that's a no-op anyway.
        let Some(first_packet) = self.packet_by_seq_no.values().next() else {
            return Some(None)
        };

        if first_packet.queued_at <= min_queued_at {
            return Some(
                self.packet_by_seq_no
                    .iter()
                    .find(|(_, packet)| packet.queued_at > min_queued_at)
                    .map(|(seq_no, _packet)| seq_no)
                    .cloned(),
            );
        }

        None
    }
}

#[cfg(test)]
mod test {
    use super::*;

    #[test]
    fn total_queue() {
        let mut total_queue = TotalQueue::default();
        let now = Instant::now();
        total_queue.increase(now, Duration::ZERO, 0);
        total_queue.increase(now, Duration::ZERO, 1);
        total_queue.decrease(1, Duration::ZERO);
        // Doesn't panic
        total_queue.move_time_forward(now + Duration::from_millis(1));
    }

    #[test]
    fn rtx_cache() {
        let epoch = Instant::now();
        let after =
            |millis_since_epoch: u32| epoch + Duration::from_millis(millis_since_epoch as u64);
        let packet = |millis_since_epoch: u32| Packetized {
            first: true,
            marker: false,
            meta: PacketizedMeta {
                rtp_time: MediaTime::new(millis_since_epoch as i64, 1000),
                ssrc: 1.into(),
                rid: None,
                ext_vals: ExtensionValues::default(),
            },
            data: millis_since_epoch.to_be_bytes().to_vec(),
            queued_at: after(millis_since_epoch),
            rtp_mode_header: None,
        };

        let evict_in_batches = false;
        let max_packet_count = 0;
        let max_duration = Duration::from_secs(3);
        let mut rtx_cache = RtxCache::new(max_packet_count, max_duration, evict_in_batches);
        rtx_cache.cache_sent_packet(1.into(), packet(10), after(10));
        assert_eq!(None, rtx_cache.first_cached_seq_no());
        assert_eq!(None, rtx_cache.get_cached_packet_by_seq_no(1.into()));
        assert_eq!(None, rtx_cache.get_cached_packet_smaller_than(1000));

        let max_packet_count = 1;
        let mut rtx_cache = RtxCache::new(max_packet_count, max_duration, evict_in_batches);
        rtx_cache.cache_sent_packet(1.into(), packet(10), after(10));
        assert_eq!(Some(1.into()), rtx_cache.first_cached_seq_no());
        assert_eq!(
            Some(&packet(10)),
            rtx_cache.get_cached_packet_by_seq_no(1.into())
        );
        assert_eq!(
            Some((1.into(), &packet(10))),
            rtx_cache.get_cached_packet_smaller_than(1000)
        );
        assert_eq!(
            Some((1.into(), &packet(10))),
            rtx_cache.get_cached_packet_smaller_than(25)
        );
        assert_eq!(None, rtx_cache.get_cached_packet_smaller_than(24));
        rtx_cache.cache_sent_packet(2.into(), packet(20), after(20));
        assert_eq!(Some(2.into()), rtx_cache.first_cached_seq_no());
        assert_eq!(None, rtx_cache.get_cached_packet_by_seq_no(1.into()));
        assert_eq!(
            Some(&packet(20)),
            rtx_cache.get_cached_packet_by_seq_no(2.into())
        );
        assert_eq!(
            Some((2.into(), &packet(20))),
            rtx_cache.get_cached_packet_smaller_than(1000)
        );
        assert_eq!(
            Some((2.into(), &packet(20))),
            rtx_cache.get_cached_packet_smaller_than(25)
        );
        assert_eq!(None, rtx_cache.get_cached_packet_smaller_than(24));

        let max_packet_count = 100;
        let mut rtx_cache = RtxCache::new(max_packet_count, max_duration, evict_in_batches);
        for i in 1..=200u32 {
            let seq_no = (201 - i as u64).into();
            let pkt = packet((201 - i) * 10);
            let now = after(i * 10);
            rtx_cache.cache_sent_packet(seq_no, pkt, now);
        }
        assert_eq!(Some(101.into()), rtx_cache.first_cached_seq_no());
        assert_eq!(
            Some(&packet(2000)),
            rtx_cache.get_cached_packet_by_seq_no(200.into())
        );
        assert_eq!(
            Some(&packet(1010)),
            rtx_cache.get_cached_packet_by_seq_no(101.into())
        );
        // TODO: Make it possible to get packets by max_size even when they are sent out of order.
        // assert_eq!(Some((200.into(), &packet(2000))), rtx_cache.get_cached_packet_smaller_than(1000));

        let max_duration = Duration::from_secs(0);
        let mut rtx_cache = RtxCache::new(max_packet_count, max_duration, evict_in_batches);
        rtx_cache.cache_sent_packet(1.into(), packet(10), after(10));
        assert_eq!(None, rtx_cache.first_cached_seq_no());
        assert_eq!(None, rtx_cache.get_cached_packet_by_seq_no(1.into()));
        assert_eq!(None, rtx_cache.get_cached_packet_smaller_than(1000));

        let max_packet_count = 200;
        let max_duration = Duration::from_secs(1);
        let mut rtx_cache = RtxCache::new(max_packet_count, max_duration, evict_in_batches);
        let mut rtx_cache = RtxCache::new(max_packet_count, max_duration, evict_in_batches);
        for i in 1..=200u32 {
            let seq_no = (201 - i as u64).into();
            let pkt = packet((201 - i) * 10);
            let now = after(i * 10);
            rtx_cache.cache_sent_packet(seq_no, pkt, now);
        }
        assert_eq!(Some(101.into()), rtx_cache.first_cached_seq_no());
        assert_eq!(
            Some(&packet(2000)),
            rtx_cache.get_cached_packet_by_seq_no(200.into())
        );
        assert_eq!(
            Some(&packet(1010)),
            rtx_cache.get_cached_packet_by_seq_no(101.into())
        );

        let evict_in_batches = true;
        let max_packet_count = 0;
        let max_duration = Duration::from_secs(3);
        let mut rtx_cache = RtxCache::new(max_packet_count, max_duration, evict_in_batches);
        rtx_cache.cache_sent_packet(1.into(), packet(10), after(10));
        assert_eq!(None, rtx_cache.first_cached_seq_no());
        assert_eq!(None, rtx_cache.get_cached_packet_by_seq_no(1.into()));
        assert_eq!(None, rtx_cache.get_cached_packet_smaller_than(1000));

        let max_packet_count = 1;
        let mut rtx_cache = RtxCache::new(max_packet_count, max_duration, evict_in_batches);
        rtx_cache.cache_sent_packet(1.into(), packet(10), after(10));
        assert_eq!(Some(1.into()), rtx_cache.first_cached_seq_no());
        assert_eq!(
            Some(&packet(10)),
            rtx_cache.get_cached_packet_by_seq_no(1.into())
        );
        assert_eq!(
            Some((1.into(), &packet(10))),
            rtx_cache.get_cached_packet_smaller_than(1000)
        );
        assert_eq!(
            Some((1.into(), &packet(10))),
            rtx_cache.get_cached_packet_smaller_than(25)
        );
        assert_eq!(None, rtx_cache.get_cached_packet_smaller_than(24));
        rtx_cache.cache_sent_packet(2.into(), packet(20), after(20));
        assert_eq!(Some(2.into()), rtx_cache.first_cached_seq_no());
        assert_eq!(None, rtx_cache.get_cached_packet_by_seq_no(1.into()));
        assert_eq!(
            Some(&packet(20)),
            rtx_cache.get_cached_packet_by_seq_no(2.into())
        );
        assert_eq!(
            Some((2.into(), &packet(20))),
            rtx_cache.get_cached_packet_smaller_than(1000)
        );
        assert_eq!(
            Some((2.into(), &packet(20))),
            rtx_cache.get_cached_packet_smaller_than(25)
        );
        assert_eq!(None, rtx_cache.get_cached_packet_smaller_than(24));

        let max_packet_count = 100;
        let mut rtx_cache = RtxCache::new(max_packet_count, max_duration, evict_in_batches);
        for i in 1..=200u32 {
            let seq_no = (201 - i as u64).into();
            let pkt = packet((201 - i) * 10);
            let now = after(i * 10);
            rtx_cache.cache_sent_packet(seq_no, pkt, now);
        }
        assert_eq!(Some(101.into()), rtx_cache.first_cached_seq_no());
        assert_eq!(
            Some(&packet(2000)),
            rtx_cache.get_cached_packet_by_seq_no(200.into())
        );
        assert_eq!(
            Some(&packet(1010)),
            rtx_cache.get_cached_packet_by_seq_no(101.into())
        );
        // TODO: Make it possible to get packets by max_size even when they are sent out of order.
        // assert_eq!(Some((200.into(), &packet(2000))), rtx_cache.get_cached_packet_smaller_than(1000));

        let max_duration = Duration::from_secs(0);
        let mut rtx_cache = RtxCache::new(max_packet_count, max_duration, evict_in_batches);
        rtx_cache.cache_sent_packet(1.into(), packet(10), after(10));
        assert_eq!(None, rtx_cache.first_cached_seq_no());
        assert_eq!(None, rtx_cache.get_cached_packet_by_seq_no(1.into()));
        assert_eq!(None, rtx_cache.get_cached_packet_smaller_than(1000));

        let max_packet_count = 200;
        let max_duration = Duration::from_secs(1);
        let mut rtx_cache = RtxCache::new(max_packet_count, max_duration, evict_in_batches);
        let mut rtx_cache = RtxCache::new(max_packet_count, max_duration, evict_in_batches);
        for i in 1..=200u32 {
            let seq_no = (201 - i as u64).into();
            let pkt = packet((201 - i) * 10);
            let now = after(i * 10);
            rtx_cache.cache_sent_packet(seq_no, pkt, now);
        }
        assert_eq!(Some(101.into()), rtx_cache.first_cached_seq_no());
        assert_eq!(
            Some(&packet(2000)),
            rtx_cache.get_cached_packet_by_seq_no(200.into())
        );
        assert_eq!(
            Some(&packet(1010)),
            rtx_cache.get_cached_packet_by_seq_no(101.into())
        );
    }
}<|MERGE_RESOLUTION|>--- conflicted
+++ resolved
@@ -20,19 +20,9 @@
     pub meta: PacketizedMeta,
     pub queued_at: Instant,
 
-<<<<<<< HEAD
-    /// Set when packet is first sent. This is so we can resend.
-    pub seq_no: Option<SeqNo>,
-    /// Whether this packetized is counted towards the TotalQueue
-    pub count_as_unsent: bool,
-
     /// If we are in rtp_mode, this is what to send.
     // TODO: Consider using an enum of Packetized|RtpPacketToSend, or unifying in some other way.
     pub rtp_mode_packet: Option<RtpPacketToSend>,
-=======
-    /// If we are in rtp_mode, this is the original incoming header.
-    pub rtp_mode_header: Option<RtpHeader>,
->>>>>>> 7bb3e227
 }
 
 #[derive(Debug, Clone, Copy, PartialEq, Eq)]
@@ -126,14 +116,7 @@
                 meta,
                 queued_at: now,
 
-<<<<<<< HEAD
-                seq_no: None,
-                count_as_unsent: true,
-
                 rtp_mode_packet: None,
-=======
-                rtp_mode_header: None,
->>>>>>> 7bb3e227
             };
 
             let (ident, evicted) = self.queue.push(rtp);
@@ -157,18 +140,7 @@
         Ok(overflow)
     }
 
-<<<<<<< HEAD
-    // When in RTP mode, we can skip packetizing.
-    pub fn push_rtp_packet(&mut self, mut rtp_packet: RtpPacketToSend, now: Instant) {
-=======
-    pub fn push_rtp_packet(
-        &mut self,
-        now: Instant,
-        data: Vec<u8>,
-        meta: PacketizedMeta,
-        rtp_header: RtpHeader,
-    ) -> bool {
->>>>>>> 7bb3e227
+    pub fn push_rtp_packet(&mut self, mut rtp_packet: RtpPacketToSend, now: Instant) -> bool {
         self.total.move_time_forward(now);
         self.total
             .increase(now, Duration::ZERO, rtp_packet.payload.len());
@@ -192,22 +164,9 @@
             },
             queued_at: now,
 
-<<<<<<< HEAD
-            // don't set seq_no yet since it's used to determine if packet has been sent or not.
-            seq_no: None,
-            count_as_unsent: true,
-
             rtp_mode_packet: Some(rtp_packet),
         };
 
-        self.queue.push_back(rtp);
-        if self.emit_next > 0 {
-            self.size_down_to_retained(now);
-        }
-=======
-            rtp_mode_header: Some(rtp_header),
-        };
-
         let (ident, evicted) = self.queue.push(rtp);
 
         if let Some(evicted) = evicted {
@@ -221,7 +180,6 @@
         }
 
         overflow
->>>>>>> 7bb3e227
     }
 
     fn overflow_reset(
