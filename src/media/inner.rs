--- conflicted
+++ resolved
@@ -301,12 +301,8 @@
         data: &[u8],
         rid: Option<Rid>,
         ext_vals: ExtensionValues,
-<<<<<<< HEAD
-=======
-        rtp_mode_header: Option<RtpHeader>,
         send_buffer_audio: usize,
         send_buffer_video: usize,
->>>>>>> 7bb3e227
     ) -> Result<(), RtcError> {
         if !self.dir.is_sending() {
             return Err(RtcError::NotSendingDirection(self.dir));
@@ -381,26 +377,16 @@
                 .get_mut(&t.pt)
                 .expect("write() to create buffer");
 
-<<<<<<< HEAD
-            if let Err(e) = buf.push_sample(now, &t.data, t.meta, MTU) {
-                return Err(RtcError::Packet(self.mid, t.pt, e));
-=======
-            let overflow = if self.rtp_mode {
-                let rtp_header = t.rtp_mode_header.expect("rtp header in rtp mode");
-                buf.push_rtp_packet(now, t.data, t.meta, rtp_header)
-            } else {
-                match buf.push_sample(now, &t.data, t.meta, MTU) {
-                    Ok(v) => v,
-                    Err(e) => {
-                        return Err(RtcError::Packet(self.mid, t.pt, e));
+            match buf.push_sample(now, &t.data, t.meta, MTU) {
+                Err(e) => {
+                    return Err(RtcError::Packet(self.mid, t.pt, e));
+                }
+                Ok(overflow) => {
+                    if overflow {
+                        self.resends.retain(|r| r.pt != pt);
+                        self.padding.retain(|p| p.pt() != pt);
                     }
                 }
-            };
-
-            if overflow {
-                self.resends.retain(|r| r.pt != pt);
-                self.padding.retain(|p| p.pt() != pt);
->>>>>>> 7bb3e227
             }
 
             // Invalidate cached queue_state.
@@ -412,42 +398,15 @@
 
     pub(crate) fn write_rtp_packet(
         &mut self,
-<<<<<<< HEAD
         rtp_packet: RtpPacketToSend,
         now: Instant,
-=======
-        pt: Pt,
-        wallclock: Instant,
-        packet: &[u8],
-        exts: &ExtensionMap,
-        send_buffer_audio: usize,
-        send_buffer_video: usize,
->>>>>>> 7bb3e227
     ) -> Result<(), RtcError> {
         // Late code expects there to be one of these.
         self.get_or_create_source_tx(rtp_packet.ssrc);
 
-<<<<<<< HEAD
         let Some(buffer_tx) = self.buffers_tx.get_mut(&RTP_MODE_SEND_BUFFER_PAYLOAD_TYPE) else {
             return Err(RtcError::Other(format!("Media with mid {:?} is not in RTP mode.", self.mid)));
         };
-=======
-        let rid = header.ext_vals.rid;
-        // This doesn't need to be lengthened
-        let rtp_time = MediaTime::new(header.timestamp as i64, spec.clock_rate as i64);
-
-        self.write(
-            pt,
-            wallclock,
-            rtp_time,
-            packet,
-            rid,
-            header.ext_vals,
-            Some(header),
-            send_buffer_audio,
-            send_buffer_video,
-        )?;
->>>>>>> 7bb3e227
 
         buffer_tx.push_rtp_packet(rtp_packet, now);
         // This is needed to make the Pacer poll the buffer.
@@ -607,11 +566,7 @@
 
         Some(PolledPacket {
             header,
-<<<<<<< HEAD
-            seq_no: next.seq_no,
-=======
             seq_no,
->>>>>>> 7bb3e227
             is_padding,
             payload_size: body_len,
         })
@@ -702,26 +657,21 @@
     }
 
     fn poll_packet_regular(&mut self, now: Instant) -> Option<NextPacket<'_>> {
-<<<<<<< HEAD
         let (pt, pkt, seq_no) = if self.rtp_mode.is_some() {
             let buffer_tx = self
                 .buffers_tx
                 .get_mut(&RTP_MODE_SEND_BUFFER_PAYLOAD_TYPE)?;
-            let pkt = buffer_tx.poll_next(now)?;
+            let mut pkt = buffer_tx.take_next(now)?;
             let rtp_mode_packet = pkt.rtp_mode_packet.take()?;
             let pt = rtp_mode_packet.payload_type;
             let seq_no = Some(rtp_mode_packet.sequence_number);
             (pt, pkt, seq_no)
         } else {
             // exit via ? here is ok since that means there is nothing to send.
-            let (pt, pkt) = next_send_buffer(&mut self.buffers_tx, now)?;
+            let (pt, pkt) = take_next_send_buffer(&mut self.buffers_tx, now)?;
             let seq_no = None; // Filled in below.
             (pt, pkt, seq_no)
         };
-=======
-        // exit via ? here is ok since that means there is nothing to send.
-        let (pt, pkt) = take_next_send_buffer(&mut self.buffers_tx, now)?;
->>>>>>> 7bb3e227
 
         // Force recaching since packetizer changed.
         self.queue_state = None;
@@ -735,14 +685,7 @@
         source.update_packet_counts(pkt.data.len() as u64, false);
         self.bytes_transmitted.push(now, pkt.data.len() as u64);
 
-<<<<<<< HEAD
         let seq_no = seq_no.unwrap_or_else(|| source.next_seq_no(now, None));
-        pkt.seq_no = Some(seq_no);
-=======
-        //  In rtp_mode, we just use the incoming sequence number.
-        let wanted = pkt.rtp_mode_header.as_ref().map(|h| h.sequence_number);
-        let seq_no = source.next_seq_no(now, wanted);
->>>>>>> 7bb3e227
 
         Some(NextPacket {
             pt,
@@ -1711,7 +1654,12 @@
         // See comment on RTP_MODE_SEND_BUFFER_PAYLOAD_TYPE
         media.buffers_tx.insert(
             RTP_MODE_SEND_BUFFER_PAYLOAD_TYPE,
-            PacketizingBuffer::new(Codec::Null.into(), max_retain),
+            PacketizingBuffer::new(
+                Codec::Null.into(),
+                max_retain,
+                max_retain,
+                Duration::from_secs(3),
+            ),
         );
 
         for (primary_ssrc, rtx_ssrc) in primary_to_rtx_ssrc_mapping {
